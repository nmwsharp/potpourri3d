--- conflicted
+++ resolved
@@ -53,8 +53,6 @@
     
     def compute_log_map(self, v_ind):
         return self.bound_solver.compute_log_map(v_ind)
-<<<<<<< HEAD
-
 
 class EdgeFlipGeodesicSolver():
 
@@ -64,7 +62,6 @@
 
     def find_geodesic_path(self, v_start, v_end):
         return self.bound_solver.find_geodesic_path(v_start, v_end)
-=======
     
 
 def cotan_laplacian(V, F, denom_eps=0.):
@@ -134,5 +131,4 @@
         vertex_area += np.bincount(F[:,i], face_area, minlength=nV)
     vertex_area /= 3.
     
-    return vertex_area
->>>>>>> 83bdd941
+    return vertex_area